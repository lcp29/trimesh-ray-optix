# Triro - A Python Ray-Mesh Intersector in OptiX

Triro is a mesh ray tracing library implemented with NVIDIA OptiX. It has compatible interface with [trimesh.ray](https://trimesh.org/trimesh.ray.html) and provides other convenient functions.

## 🔧️ Installation
<<<<<<< HEAD
> You may need to enable <a href="https://superuser.com/questions/1715715/can-i-enable-unicode-utf-8-worldwide-support-in-windows-11-but-set-another-enco">unicode UTF-8 global support</a> in Windows for some character set problems.

You need an OptiX SDK (>=7) installed to get to use Triro. If you are running Windows you also need an MSVC installation. First
=======
You need an OptiX SDK (>=7.7) installed to get to use Triro. If you are running Windows you also need an MSVC installation. First
>>>>>>> 997b1373
```sh
# if you are running in Windows set the system variable
export OptiX_INSTALL_DIR=<Your Optix SDK installation directory>
```
Then
```sh
pip install git+https://github.com/lcp29/trimesh-ray-optix
```
or
```sh
git clone https://github.com/lcp29/trimesh-ray-optix
cd trimesh-ray-optix
pip install .
```
## 📖️ Example
```python
import torch
import trimesh
import matplotlib.pyplot as plt
from triro.ray.ray_optix import RayMeshIntersector

# creating mesh and intersector
mesh = trimesh.creation.icosphere()
intersector = RayMeshIntersector(mesh)

# generating rays
y, x = torch.meshgrid([torch.linspace(1, -1, 800), 
                       torch.linspace(-1, 1, 800)], indexing='ij')
z = -torch.ones_like(x)
ray_directions = torch.stack([x, y, z], dim=-1).cuda()
ray_origins = torch.Tensor([0, 0, 3]).cuda().broadcast_to(ray_directions.shape)

# OptiX, Launch!
hit, front, ray_idx, tri_idx, location, uv = intersector.intersects_closest(
    ray_origins, ray_directions, stream_compaction=True
)

# drawing result
locs = torch.zeros((800, 800, 3)).cuda()
locs[hit] = location
plt.imshow(locs.cpu())
plt.show()
```
The above code generates the following result:

![](assets/location.png)

## 🕊️ TODOs

 - [x] Installation on Windows
 - [x] Supporting Tensor strides

## 🚀️ Performance Comparison

Scene closest-hit ray tracing tested under Ubuntu 22.04, i5-13490F and RTX 3090 ([performance_test.py](test/performance_test.py)):
```
GPU time: 8.362 s / 100000 iters
Trimesh & PyEmbree CPU time: 18.175 s / 100 iters
speedup: 2173x
```

![](assets/testcase.png)

## 🔍️ Documentation

The Trimesh document is [here](https://trimesh.org/trimesh.ray.html).

For detailed document see [here](docs/api.md) or the [wiki](https://github.com/lcp29/trimesh-ray-optix/wiki).<|MERGE_RESOLUTION|>--- conflicted
+++ resolved
@@ -3,13 +3,9 @@
 Triro is a mesh ray tracing library implemented with NVIDIA OptiX. It has compatible interface with [trimesh.ray](https://trimesh.org/trimesh.ray.html) and provides other convenient functions.
 
 ## 🔧️ Installation
-<<<<<<< HEAD
 > You may need to enable <a href="https://superuser.com/questions/1715715/can-i-enable-unicode-utf-8-worldwide-support-in-windows-11-but-set-another-enco">unicode UTF-8 global support</a> in Windows for some character set problems.
 
-You need an OptiX SDK (>=7) installed to get to use Triro. If you are running Windows you also need an MSVC installation. First
-=======
 You need an OptiX SDK (>=7.7) installed to get to use Triro. If you are running Windows you also need an MSVC installation. First
->>>>>>> 997b1373
 ```sh
 # if you are running in Windows set the system variable
 export OptiX_INSTALL_DIR=<Your Optix SDK installation directory>
